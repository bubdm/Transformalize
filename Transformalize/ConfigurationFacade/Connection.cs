--- conflicted
+++ resolved
@@ -198,12 +198,9 @@
       public string Synchronous { get; set; }
 
       [Cfg]
-<<<<<<< HEAD
-      public string Mars { get; set; }
-=======
       public string Service { get; set; }
->>>>>>> 4abaaa28
-
+      [Cfg]      public string Mars { get; set; }      
+      
       public Configuration.Connection ToConnection() {
          var c = new Configuration.Connection {
             Arguments = this.Arguments,
