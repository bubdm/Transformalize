<Project Sdk="Microsoft.NET.Sdk">
   <PropertyGroup>
      <TargetFramework>netstandard2.0</TargetFramework>
      <RootNamespace>Transformalize</RootNamespace>
      <AssemblyName>Transformalize</AssemblyName>
      <Version>0.10.11-beta</Version>
      <FileVersion>0.10.11</FileVersion>
      <AssemblyVersion>0.10.11</AssemblyVersion>
      <NeutralLanguage>en-US</NeutralLanguage>
      <Copyright>Copyright © 2013-2022 Dale Newman</Copyright>
      <Authors>Dale Newman</Authors>
      <Company>Transformalize</Company>
   </PropertyGroup>
   <PropertyGroup Condition="'$(Configuration)|$(Platform)'=='Debug|AnyCPU'">
      <DefineConstants>TRACE;ASYNC</DefineConstants>
   </PropertyGroup>
   <PropertyGroup Condition="'$(Configuration)|$(Platform)'=='Release|AnyCPU'">
      <DefineConstants>TRACE;ASYNC</DefineConstants>
      <DebugType>full</DebugType>
      <DebugSymbols>true</DebugSymbols>
   </PropertyGroup>
   <ItemGroup>
      <PackageReference Include="Cfg-NET" Version="0.15.0-beta" />
<<<<<<< HEAD
      <PackageReference Include="DateMath" Version="1.2.0" />
=======
      <PackageReference Include="DateMath" Version="1.3.0" />
>>>>>>> e09401e2
   </ItemGroup>
</Project><|MERGE_RESOLUTION|>--- conflicted
+++ resolved
@@ -3,9 +3,9 @@
       <TargetFramework>netstandard2.0</TargetFramework>
       <RootNamespace>Transformalize</RootNamespace>
       <AssemblyName>Transformalize</AssemblyName>
-      <Version>0.10.11-beta</Version>
-      <FileVersion>0.10.11</FileVersion>
-      <AssemblyVersion>0.10.11</AssemblyVersion>
+      <Version>0.10.12-beta</Version>
+      <FileVersion>0.10.12</FileVersion>
+      <AssemblyVersion>0.10.12</AssemblyVersion>
       <NeutralLanguage>en-US</NeutralLanguage>
       <Copyright>Copyright © 2013-2022 Dale Newman</Copyright>
       <Authors>Dale Newman</Authors>
@@ -21,10 +21,6 @@
    </PropertyGroup>
    <ItemGroup>
       <PackageReference Include="Cfg-NET" Version="0.15.0-beta" />
-<<<<<<< HEAD
-      <PackageReference Include="DateMath" Version="1.2.0" />
-=======
       <PackageReference Include="DateMath" Version="1.3.0" />
->>>>>>> e09401e2
    </ItemGroup>
 </Project>