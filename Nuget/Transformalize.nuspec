--- conflicted
+++ resolved
@@ -9,13 +9,8 @@
       <projectUrl>https://github.com/dalenewman/Transformalize</projectUrl>
       <requireLicenseAcceptance>false</requireLicenseAcceptance>
       <description>The main Transformalize library</description>
-<<<<<<< HEAD
-      <releaseNotes>added mars attribute to connection</releaseNotes>
-      <copyright>Copyright © 2013-2020</copyright>
-=======
       <releaseNotes>Added Service Attribute for AWS Provider</releaseNotes>
       <copyright>Copyright © 2013-2021</copyright>
->>>>>>> 4abaaa28
       <tags>etl,transformalize</tags>
       <license type="expression">Apache-2.0</license>
       <dependencies>
