--- conflicted
+++ resolved
@@ -2,7 +2,7 @@
 <package>
   <metadata>
     <id>Transformalize</id>
-    <version>0.10.11-beta</version>
+    <version>0.10.12-beta</version>
     <title>Transformalize</title>
     <authors>Dale Newman</authors>
     <owners>Dale Newman</owners>
@@ -16,11 +16,7 @@
     <dependencies>
       <group targetFramework="netstandard2.0">
         <dependency id="Cfg-NET" version="0.15.0-beta" />
-<<<<<<< HEAD
-        <dependency id="DateMath" version="1.2.0" />
-=======
         <dependency id="DateMath" version="1.3.0" />
->>>>>>> e09401e2
       </group>
     </dependencies>
   </metadata>
