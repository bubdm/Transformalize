﻿<?xml version="1.0" encoding="utf-8"?>
<configuration>
  <runtime>
    <assemblyBinding xmlns="urn:schemas-microsoft-com:asm.v1">
      <dependentAssembly>
        <assemblyIdentity name="System.Memory" publicKeyToken="cc7b13ffcd2ddd51" culture="neutral" />
        <bindingRedirect oldVersion="0.0.0.0-4.0.1.2" newVersion="4.0.1.2" />
      </dependentAssembly>
      <dependentAssembly>
        <assemblyIdentity name="Microsoft.Extensions.Logging.Abstractions" publicKeyToken="adb9793829ddae60" culture="neutral" />
        <bindingRedirect oldVersion="0.0.0.0-6.0.0.1" newVersion="6.0.0.1" />
      </dependentAssembly>
      <dependentAssembly>
        <assemblyIdentity name="Microsoft.Data.SqlClient" publicKeyToken="23ec7fc2d6eaa4a5" culture="neutral" />
        <bindingRedirect oldVersion="0.0.0.0-4.1.0.0" newVersion="4.1.0.0" />
      </dependentAssembly>
      <dependentAssembly>
        <assemblyIdentity name="System.Runtime.CompilerServices.Unsafe" publicKeyToken="b03f5f7f11d50a3a" culture="neutral" />
        <bindingRedirect oldVersion="0.0.0.0-6.0.0.0" newVersion="6.0.0.0" />
      </dependentAssembly>
      <dependentAssembly>
        <assemblyIdentity name="Microsoft.IdentityModel.Abstractions" publicKeyToken="31bf3856ad364e35" culture="neutral" />
<<<<<<< HEAD
        <bindingRedirect oldVersion="0.0.0.0-6.20.0.0" newVersion="6.20.0.0" />
      </dependentAssembly>
      <dependentAssembly>
        <assemblyIdentity name="Microsoft.Identity.Client" publicKeyToken="0a613f4dd989e8ae" culture="neutral" />
        <bindingRedirect oldVersion="0.0.0.0-4.45.0.0" newVersion="4.45.0.0" />
=======
        <bindingRedirect oldVersion="0.0.0.0-6.22.1.0" newVersion="6.22.1.0" />
      </dependentAssembly>
      <dependentAssembly>
        <assemblyIdentity name="Microsoft.Identity.Client" publicKeyToken="0a613f4dd989e8ae" culture="neutral" />
        <bindingRedirect oldVersion="0.0.0.0-4.46.2.0" newVersion="4.46.2.0" />
>>>>>>> e09401e2
      </dependentAssembly>
      <dependentAssembly>
        <assemblyIdentity name="System.Buffers" publicKeyToken="cc7b13ffcd2ddd51" culture="neutral" />
        <bindingRedirect oldVersion="0.0.0.0-4.0.3.0" newVersion="4.0.3.0" />
      </dependentAssembly>
      <dependentAssembly>
        <assemblyIdentity name="System.Text.Encodings.Web" publicKeyToken="cc7b13ffcd2ddd51" culture="neutral" />
        <bindingRedirect oldVersion="0.0.0.0-6.0.0.0" newVersion="6.0.0.0" />
      </dependentAssembly>
      <dependentAssembly>
        <assemblyIdentity name="System.ValueTuple" publicKeyToken="cc7b13ffcd2ddd51" culture="neutral" />
        <bindingRedirect oldVersion="0.0.0.0-4.0.3.0" newVersion="4.0.3.0" />
      </dependentAssembly>
      <dependentAssembly>
        <assemblyIdentity name="System.Diagnostics.DiagnosticSource" publicKeyToken="cc7b13ffcd2ddd51" culture="neutral" />
        <bindingRedirect oldVersion="0.0.0.0-6.0.0.0" newVersion="6.0.0.0" />
      </dependentAssembly>
      <dependentAssembly>
        <assemblyIdentity name="Microsoft.IdentityModel.Protocols.OpenIdConnect" publicKeyToken="31bf3856ad364e35" culture="neutral" />
<<<<<<< HEAD
        <bindingRedirect oldVersion="0.0.0.0-6.20.0.0" newVersion="6.20.0.0" />
      </dependentAssembly>
      <dependentAssembly>
        <assemblyIdentity name="Microsoft.IdentityModel.Protocols" publicKeyToken="31bf3856ad364e35" culture="neutral" />
        <bindingRedirect oldVersion="0.0.0.0-6.20.0.0" newVersion="6.20.0.0" />
      </dependentAssembly>
      <dependentAssembly>
        <assemblyIdentity name="Microsoft.IdentityModel.Tokens" publicKeyToken="31bf3856ad364e35" culture="neutral" />
        <bindingRedirect oldVersion="0.0.0.0-6.20.0.0" newVersion="6.20.0.0" />
      </dependentAssembly>
      <dependentAssembly>
        <assemblyIdentity name="System.IdentityModel.Tokens.Jwt" publicKeyToken="31bf3856ad364e35" culture="neutral" />
        <bindingRedirect oldVersion="0.0.0.0-6.20.0.0" newVersion="6.20.0.0" />
      </dependentAssembly>
      <dependentAssembly>
        <assemblyIdentity name="Microsoft.IdentityModel.JsonWebTokens" publicKeyToken="31bf3856ad364e35" culture="neutral" />
        <bindingRedirect oldVersion="0.0.0.0-6.20.0.0" newVersion="6.20.0.0" />
      </dependentAssembly>
      <dependentAssembly>
        <assemblyIdentity name="Microsoft.IdentityModel.Logging" publicKeyToken="31bf3856ad364e35" culture="neutral" />
        <bindingRedirect oldVersion="0.0.0.0-6.20.0.0" newVersion="6.20.0.0" />
      </dependentAssembly>
      <dependentAssembly>
        <assemblyIdentity name="Azure.Core" publicKeyToken="92742159e12e44c8" culture="neutral" />
        <bindingRedirect oldVersion="0.0.0.0-1.24.0.0" newVersion="1.24.0.0" />
      </dependentAssembly>
      <dependentAssembly>
        <assemblyIdentity name="Azure.Identity" publicKeyToken="92742159e12e44c8" culture="neutral" />
        <bindingRedirect oldVersion="0.0.0.0-1.6.0.0" newVersion="1.6.0.0" />
=======
        <bindingRedirect oldVersion="0.0.0.0-6.22.1.0" newVersion="6.22.1.0" />
      </dependentAssembly>
      <dependentAssembly>
        <assemblyIdentity name="Microsoft.IdentityModel.Protocols" publicKeyToken="31bf3856ad364e35" culture="neutral" />
        <bindingRedirect oldVersion="0.0.0.0-6.22.1.0" newVersion="6.22.1.0" />
      </dependentAssembly>
      <dependentAssembly>
        <assemblyIdentity name="Microsoft.IdentityModel.Tokens" publicKeyToken="31bf3856ad364e35" culture="neutral" />
        <bindingRedirect oldVersion="0.0.0.0-6.22.1.0" newVersion="6.22.1.0" />
      </dependentAssembly>
      <dependentAssembly>
        <assemblyIdentity name="System.IdentityModel.Tokens.Jwt" publicKeyToken="31bf3856ad364e35" culture="neutral" />
        <bindingRedirect oldVersion="0.0.0.0-6.22.1.0" newVersion="6.22.1.0" />
      </dependentAssembly>
      <dependentAssembly>
        <assemblyIdentity name="Microsoft.IdentityModel.JsonWebTokens" publicKeyToken="31bf3856ad364e35" culture="neutral" />
        <bindingRedirect oldVersion="0.0.0.0-6.22.1.0" newVersion="6.22.1.0" />
      </dependentAssembly>
      <dependentAssembly>
        <assemblyIdentity name="Microsoft.IdentityModel.Logging" publicKeyToken="31bf3856ad364e35" culture="neutral" />
        <bindingRedirect oldVersion="0.0.0.0-6.22.1.0" newVersion="6.22.1.0" />
      </dependentAssembly>
      <dependentAssembly>
        <assemblyIdentity name="Azure.Core" publicKeyToken="92742159e12e44c8" culture="neutral" />
        <bindingRedirect oldVersion="0.0.0.0-1.25.0.0" newVersion="1.25.0.0" />
      </dependentAssembly>
      <dependentAssembly>
        <assemblyIdentity name="Azure.Identity" publicKeyToken="92742159e12e44c8" culture="neutral" />
        <bindingRedirect oldVersion="0.0.0.0-1.6.1.0" newVersion="1.6.1.0" />
>>>>>>> e09401e2
      </dependentAssembly>
      <dependentAssembly>
        <assemblyIdentity name="System.Threading.Tasks.Extensions" publicKeyToken="cc7b13ffcd2ddd51" culture="neutral" />
        <bindingRedirect oldVersion="0.0.0.0-4.2.0.1" newVersion="4.2.0.1" />
      </dependentAssembly>
      <dependentAssembly>
        <assemblyIdentity name="System.Text.Json" publicKeyToken="cc7b13ffcd2ddd51" culture="neutral" />
        <bindingRedirect oldVersion="0.0.0.0-6.0.0.5" newVersion="6.0.0.5" />
      </dependentAssembly>
      <dependentAssembly>
        <assemblyIdentity name="Microsoft.Bcl.AsyncInterfaces" publicKeyToken="cc7b13ffcd2ddd51" culture="neutral" />
        <bindingRedirect oldVersion="0.0.0.0-6.0.0.0" newVersion="6.0.0.0" />
      </dependentAssembly>
      <dependentAssembly>
        <assemblyIdentity name="Microsoft.Identity.Client.Extensions.Msal" publicKeyToken="0a613f4dd989e8ae" culture="neutral" />
<<<<<<< HEAD
        <bindingRedirect oldVersion="0.0.0.0-2.22.0.0" newVersion="2.22.0.0" />
=======
        <bindingRedirect oldVersion="0.0.0.0-2.23.0.0" newVersion="2.23.0.0" />
>>>>>>> e09401e2
      </dependentAssembly>
      <dependentAssembly>
        <assemblyIdentity name="System.Security.Cryptography.ProtectedData" publicKeyToken="b03f5f7f11d50a3a" culture="neutral" />
        <bindingRedirect oldVersion="0.0.0.0-6.0.0.0" newVersion="6.0.0.0" />
      </dependentAssembly>
      <dependentAssembly>
        <assemblyIdentity name="System.Memory.Data" publicKeyToken="cc7b13ffcd2ddd51" culture="neutral" />
        <bindingRedirect oldVersion="0.0.0.0-6.0.0.0" newVersion="6.0.0.0" />
      </dependentAssembly>
    </assemblyBinding>
  </runtime>
<startup><supportedRuntime version="v4.0" sku=".NETFramework,Version=v4.8" /></startup></configuration><|MERGE_RESOLUTION|>--- conflicted
+++ resolved
@@ -20,19 +20,11 @@
       </dependentAssembly>
       <dependentAssembly>
         <assemblyIdentity name="Microsoft.IdentityModel.Abstractions" publicKeyToken="31bf3856ad364e35" culture="neutral" />
-<<<<<<< HEAD
-        <bindingRedirect oldVersion="0.0.0.0-6.20.0.0" newVersion="6.20.0.0" />
-      </dependentAssembly>
-      <dependentAssembly>
-        <assemblyIdentity name="Microsoft.Identity.Client" publicKeyToken="0a613f4dd989e8ae" culture="neutral" />
-        <bindingRedirect oldVersion="0.0.0.0-4.45.0.0" newVersion="4.45.0.0" />
-=======
         <bindingRedirect oldVersion="0.0.0.0-6.22.1.0" newVersion="6.22.1.0" />
       </dependentAssembly>
       <dependentAssembly>
         <assemblyIdentity name="Microsoft.Identity.Client" publicKeyToken="0a613f4dd989e8ae" culture="neutral" />
         <bindingRedirect oldVersion="0.0.0.0-4.46.2.0" newVersion="4.46.2.0" />
->>>>>>> e09401e2
       </dependentAssembly>
       <dependentAssembly>
         <assemblyIdentity name="System.Buffers" publicKeyToken="cc7b13ffcd2ddd51" culture="neutral" />
@@ -52,37 +44,6 @@
       </dependentAssembly>
       <dependentAssembly>
         <assemblyIdentity name="Microsoft.IdentityModel.Protocols.OpenIdConnect" publicKeyToken="31bf3856ad364e35" culture="neutral" />
-<<<<<<< HEAD
-        <bindingRedirect oldVersion="0.0.0.0-6.20.0.0" newVersion="6.20.0.0" />
-      </dependentAssembly>
-      <dependentAssembly>
-        <assemblyIdentity name="Microsoft.IdentityModel.Protocols" publicKeyToken="31bf3856ad364e35" culture="neutral" />
-        <bindingRedirect oldVersion="0.0.0.0-6.20.0.0" newVersion="6.20.0.0" />
-      </dependentAssembly>
-      <dependentAssembly>
-        <assemblyIdentity name="Microsoft.IdentityModel.Tokens" publicKeyToken="31bf3856ad364e35" culture="neutral" />
-        <bindingRedirect oldVersion="0.0.0.0-6.20.0.0" newVersion="6.20.0.0" />
-      </dependentAssembly>
-      <dependentAssembly>
-        <assemblyIdentity name="System.IdentityModel.Tokens.Jwt" publicKeyToken="31bf3856ad364e35" culture="neutral" />
-        <bindingRedirect oldVersion="0.0.0.0-6.20.0.0" newVersion="6.20.0.0" />
-      </dependentAssembly>
-      <dependentAssembly>
-        <assemblyIdentity name="Microsoft.IdentityModel.JsonWebTokens" publicKeyToken="31bf3856ad364e35" culture="neutral" />
-        <bindingRedirect oldVersion="0.0.0.0-6.20.0.0" newVersion="6.20.0.0" />
-      </dependentAssembly>
-      <dependentAssembly>
-        <assemblyIdentity name="Microsoft.IdentityModel.Logging" publicKeyToken="31bf3856ad364e35" culture="neutral" />
-        <bindingRedirect oldVersion="0.0.0.0-6.20.0.0" newVersion="6.20.0.0" />
-      </dependentAssembly>
-      <dependentAssembly>
-        <assemblyIdentity name="Azure.Core" publicKeyToken="92742159e12e44c8" culture="neutral" />
-        <bindingRedirect oldVersion="0.0.0.0-1.24.0.0" newVersion="1.24.0.0" />
-      </dependentAssembly>
-      <dependentAssembly>
-        <assemblyIdentity name="Azure.Identity" publicKeyToken="92742159e12e44c8" culture="neutral" />
-        <bindingRedirect oldVersion="0.0.0.0-1.6.0.0" newVersion="1.6.0.0" />
-=======
         <bindingRedirect oldVersion="0.0.0.0-6.22.1.0" newVersion="6.22.1.0" />
       </dependentAssembly>
       <dependentAssembly>
@@ -112,7 +73,6 @@
       <dependentAssembly>
         <assemblyIdentity name="Azure.Identity" publicKeyToken="92742159e12e44c8" culture="neutral" />
         <bindingRedirect oldVersion="0.0.0.0-1.6.1.0" newVersion="1.6.1.0" />
->>>>>>> e09401e2
       </dependentAssembly>
       <dependentAssembly>
         <assemblyIdentity name="System.Threading.Tasks.Extensions" publicKeyToken="cc7b13ffcd2ddd51" culture="neutral" />
@@ -128,11 +88,7 @@
       </dependentAssembly>
       <dependentAssembly>
         <assemblyIdentity name="Microsoft.Identity.Client.Extensions.Msal" publicKeyToken="0a613f4dd989e8ae" culture="neutral" />
-<<<<<<< HEAD
-        <bindingRedirect oldVersion="0.0.0.0-2.22.0.0" newVersion="2.22.0.0" />
-=======
         <bindingRedirect oldVersion="0.0.0.0-2.23.0.0" newVersion="2.23.0.0" />
->>>>>>> e09401e2
       </dependentAssembly>
       <dependentAssembly>
         <assemblyIdentity name="System.Security.Cryptography.ProtectedData" publicKeyToken="b03f5f7f11d50a3a" culture="neutral" />
