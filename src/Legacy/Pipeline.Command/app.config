--- conflicted
+++ resolved
@@ -80,11 +80,7 @@
 
          <dependentAssembly>
             <assemblyIdentity name="Microsoft.Identity.Client" publicKeyToken="0a613f4dd989e8ae" culture="neutral" />
-<<<<<<< HEAD
-            <bindingRedirect oldVersion="0.0.0.0-4.45.0.0" newVersion="4.45.0.0" />
-=======
             <bindingRedirect oldVersion="0.0.0.0-4.46.2.0" newVersion="4.46.2.0" />
->>>>>>> e09401e2
          </dependentAssembly>
          <dependentAssembly>
             <assemblyIdentity name="System.Diagnostics.DiagnosticSource" publicKeyToken="cc7b13ffcd2ddd51" culture="neutral" />
@@ -104,41 +100,6 @@
          </dependentAssembly>
          <dependentAssembly>
             <assemblyIdentity name="Microsoft.IdentityModel.Abstractions" publicKeyToken="31bf3856ad364e35" culture="neutral" />
-<<<<<<< HEAD
-            <bindingRedirect oldVersion="0.0.0.0-6.20.0.0" newVersion="6.20.0.0" />
-         </dependentAssembly>
-         <dependentAssembly>
-            <assemblyIdentity name="Microsoft.IdentityModel.Protocols.OpenIdConnect" publicKeyToken="31bf3856ad364e35" culture="neutral" />
-            <bindingRedirect oldVersion="0.0.0.0-6.20.0.0" newVersion="6.20.0.0" />
-         </dependentAssembly>
-         <dependentAssembly>
-            <assemblyIdentity name="Microsoft.IdentityModel.Protocols" publicKeyToken="31bf3856ad364e35" culture="neutral" />
-            <bindingRedirect oldVersion="0.0.0.0-6.20.0.0" newVersion="6.20.0.0" />
-         </dependentAssembly>
-         <dependentAssembly>
-            <assemblyIdentity name="Microsoft.IdentityModel.Tokens" publicKeyToken="31bf3856ad364e35" culture="neutral" />
-            <bindingRedirect oldVersion="0.0.0.0-6.20.0.0" newVersion="6.20.0.0" />
-         </dependentAssembly>
-         <dependentAssembly>
-            <assemblyIdentity name="System.IdentityModel.Tokens.Jwt" publicKeyToken="31bf3856ad364e35" culture="neutral" />
-            <bindingRedirect oldVersion="0.0.0.0-6.20.0.0" newVersion="6.20.0.0" />
-         </dependentAssembly>
-         <dependentAssembly>
-            <assemblyIdentity name="Microsoft.IdentityModel.JsonWebTokens" publicKeyToken="31bf3856ad364e35" culture="neutral" />
-            <bindingRedirect oldVersion="0.0.0.0-6.20.0.0" newVersion="6.20.0.0" />
-         </dependentAssembly>
-         <dependentAssembly>
-            <assemblyIdentity name="Microsoft.IdentityModel.Logging" publicKeyToken="31bf3856ad364e35" culture="neutral" />
-            <bindingRedirect oldVersion="0.0.0.0-6.20.0.0" newVersion="6.20.0.0" />
-         </dependentAssembly>
-         <dependentAssembly>
-            <assemblyIdentity name="Azure.Core" publicKeyToken="92742159e12e44c8" culture="neutral" />
-            <bindingRedirect oldVersion="0.0.0.0-1.24.0.0" newVersion="1.24.0.0" />
-         </dependentAssembly>
-         <dependentAssembly>
-            <assemblyIdentity name="Azure.Identity" publicKeyToken="92742159e12e44c8" culture="neutral" />
-            <bindingRedirect oldVersion="0.0.0.0-1.6.0.0" newVersion="1.6.0.0" />
-=======
             <bindingRedirect oldVersion="0.0.0.0-6.22.1.0" newVersion="6.22.1.0" />
          </dependentAssembly>
          <dependentAssembly>
@@ -172,7 +133,6 @@
          <dependentAssembly>
             <assemblyIdentity name="Azure.Identity" publicKeyToken="92742159e12e44c8" culture="neutral" />
             <bindingRedirect oldVersion="0.0.0.0-1.6.1.0" newVersion="1.6.1.0" />
->>>>>>> e09401e2
          </dependentAssembly>
          <dependentAssembly>
             <assemblyIdentity name="System.Text.Json" publicKeyToken="cc7b13ffcd2ddd51" culture="neutral" />
@@ -180,11 +140,7 @@
          </dependentAssembly>
          <dependentAssembly>
             <assemblyIdentity name="Microsoft.Identity.Client.Extensions.Msal" publicKeyToken="0a613f4dd989e8ae" culture="neutral" />
-<<<<<<< HEAD
-            <bindingRedirect oldVersion="0.0.0.0-2.22.0.0" newVersion="2.22.0.0" />
-=======
             <bindingRedirect oldVersion="0.0.0.0-2.23.0.0" newVersion="2.23.0.0" />
->>>>>>> e09401e2
          </dependentAssembly>
          <dependentAssembly>
             <assemblyIdentity name="System.Text.Encodings.Web" publicKeyToken="cc7b13ffcd2ddd51" culture="neutral" />
