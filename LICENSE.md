--- conflicted
+++ resolved
@@ -230,189 +230,4 @@
 
 ### Microsoft Public License (Ms-PL)
 
-<<<<<<< HEAD
-> This license governs use of the accompanying software. If you use the software, you accept this license. If you do not accept the license, do not use the software.
-> 
-> 1. Definitions
-> 
-> The terms "reproduce," "reproduction," "derivative works," and "distribution" have the same meaning here as under U.S. copyright law.
-> 
-> A "contribution" is the original software, or any additions or changes to the software.
-> 
-> A "contributor" is any person that distributes its contribution under this license.
-> 
-> "Licensed patents" are a contributor's patent claims that read directly on its contribution.
-> 
-> 2. Grant of Rights
-> 
-> (A) Copyright Grant- Subject to the terms of this license, including the license conditions and limitations in section 3, each contributor grants you a non-exclusive, worldwide, royalty-free copyright license to reproduce its contribution, prepare derivative works of its contribution, and distribute its contribution or any derivative works that you create.
-> 
-> (B) Patent Grant- Subject to the terms of this license, including the license conditions and limitations in section 3, each contributor grants you a non-exclusive, worldwide, royalty-free license under its licensed patents to make, have made, use, sell, offer for sale, import, and/or otherwise dispose of its contribution in the software or derivative works of the contribution in the software.
-> 
-> 3. Conditions and Limitations
-> 
-> (A) No Trademark License- This license does not grant you rights to use any contributors' name, logo, or trademarks.
-> 
-> (B) If you bring a patent claim against any contributor over patents that you claim are infringed by the software, your patent license from such contributor to the software ends automatically.
-> 
-> (C) If you distribute any portion of the software, you must retain all copyright, patent, trademark, and attribution notices that are present in the software.
-> 
-> (D) If you distribute any portion of the software in source code form, you may do so only under this license by including a complete copy of this license with your distribution. If you distribute any portion of the software in compiled or object code form, you may only do so under a license that complies with this license.
-> 
-> (E) The software is licensed "as-is." You bear the risk of using it. The contributors give no express warranties, guarantees or conditions. You may have additional consumer rights under your local laws which this license cannot change. To the extent permitted under your local laws, the contributors exclude the implied warranties of merchantability, fitness for a particular purpose and non-infringement.
-=======
-      "Contribution" shall mean any work of authorship, including
-      the original version of the Work and any modifications or additions
-      to that Work or Derivative Works thereof, that is intentionally
-      submitted to Licensor for inclusion in the Work by the copyright owner
-      or by an individual or Legal Entity authorized to submit on behalf of
-      the copyright owner. For the purposes of this definition, "submitted"
-      means any form of electronic, verbal, or written communication sent
-      to the Licensor or its representatives, including but not limited to
-      communication on electronic mailing lists, source code control systems,
-      and issue tracking systems that are managed by, or on behalf of, the
-      Licensor for the purpose of discussing and improving the Work, but
-      excluding communication that is conspicuously marked or otherwise
-      designated in writing by the copyright owner as "Not a Contribution."
-
-      "Contributor" shall mean Licensor and any individual or Legal Entity
-      on behalf of whom a Contribution has been received by Licensor and
-      subsequently incorporated within the Work.
-
-   2. Grant of Copyright License. Subject to the terms and conditions of
-      this License, each Contributor hereby grants to You a perpetual,
-      worldwide, non-exclusive, no-charge, royalty-free, irrevocable
-      copyright license to reproduce, prepare Derivative Works of,
-      publicly display, publicly perform, sublicense, and distribute the
-      Work and such Derivative Works in Source or Object form.
-
-   3. Grant of Patent License. Subject to the terms and conditions of
-      this License, each Contributor hereby grants to You a perpetual,
-      worldwide, non-exclusive, no-charge, royalty-free, irrevocable
-      (except as stated in this section) patent license to make, have made,
-      use, offer to sell, sell, import, and otherwise transfer the Work,
-      where such license applies only to those patent claims licensable
-      by such Contributor that are necessarily infringed by their
-      Contribution(s) alone or by combination of their Contribution(s)
-      with the Work to which such Contribution(s) was submitted. If You
-      institute patent litigation against any entity (including a
-      cross-claim or counterclaim in a lawsuit) alleging that the Work
-      or a Contribution incorporated within the Work constitutes direct
-      or contributory patent infringement, then any patent licenses
-      granted to You under this License for that Work shall terminate
-      as of the date such litigation is filed.
-
-   4. Redistribution. You may reproduce and distribute copies of the
-      Work or Derivative Works thereof in any medium, with or without
-      modifications, and in Source or Object form, provided that You
-      meet the following conditions:
-
-      (a) You must give any other recipients of the Work or
-          Derivative Works a copy of this License; and
-
-      (b) You must cause any modified files to carry prominent notices
-          stating that You changed the files; and
-
-      (c) You must retain, in the Source form of any Derivative Works
-          that You distribute, all copyright, patent, trademark, and
-          attribution notices from the Source form of the Work,
-          excluding those notices that do not pertain to any part of
-          the Derivative Works; and
-
-      (d) If the Work includes a "NOTICE" text file as part of its
-          distribution, then any Derivative Works that You distribute must
-          include a readable copy of the attribution notices contained
-          within such NOTICE file, excluding those notices that do not
-          pertain to any part of the Derivative Works, in at least one
-          of the following places: within a NOTICE text file distributed
-          as part of the Derivative Works; within the Source form or
-          documentation, if provided along with the Derivative Works; or,
-          within a display generated by the Derivative Works, if and
-          wherever such third-party notices normally appear. The contents
-          of the NOTICE file are for informational purposes only and
-          do not modify the License. You may add Your own attribution
-          notices within Derivative Works that You distribute, alongside
-          or as an addendum to the NOTICE text from the Work, provided
-          that such additional attribution notices cannot be construed
-          as modifying the License.
-
-      You may add Your own copyright statement to Your modifications and
-      may provide additional or different license terms and conditions
-      for use, reproduction, or distribution of Your modifications, or
-      for any such Derivative Works as a whole, provided Your use,
-      reproduction, and distribution of the Work otherwise complies with
-      the conditions stated in this License.
-
-   5. Submission of Contributions. Unless You explicitly state otherwise,
-      any Contribution intentionally submitted for inclusion in the Work
-      by You to the Licensor shall be under the terms and conditions of
-      this License, without any additional terms or conditions.
-      Notwithstanding the above, nothing herein shall supersede or modify
-      the terms of any separate license agreement you may have executed
-      with Licensor regarding such Contributions.
-
-   6. Trademarks. This License does not grant permission to use the trade
-      names, trademarks, service marks, or product names of the Licensor,
-      except as required for reasonable and customary use in describing the
-      origin of the Work and reproducing the content of the NOTICE file.
-
-   7. Disclaimer of Warranty. Unless required by applicable law or
-      agreed to in writing, Licensor provides the Work (and each
-      Contributor provides its Contributions) on an "AS IS" BASIS,
-      WITHOUT WARRANTIES OR CONDITIONS OF ANY KIND, either express or
-      implied, including, without limitation, any warranties or conditions
-      of TITLE, NON-INFRINGEMENT, MERCHANTABILITY, or FITNESS FOR A
-      PARTICULAR PURPOSE. You are solely responsible for determining the
-      appropriateness of using or redistributing the Work and assume any
-      risks associated with Your exercise of permissions under this License.
-
-   8. Limitation of Liability. In no event and under no legal theory,
-      whether in tort (including negligence), contract, or otherwise,
-      unless required by applicable law (such as deliberate and grossly
-      negligent acts) or agreed to in writing, shall any Contributor be
-      liable to You for damages, including any direct, indirect, special,
-      incidental, or consequential damages of any character arising as a
-      result of this License or out of the use or inability to use the
-      Work (including but not limited to damages for loss of goodwill,
-      work stoppage, computer failure or malfunction, or any and all
-      other commercial damages or losses), even if such Contributor
-      has been advised of the possibility of such damages.
-
-   9. Accepting Warranty or Additional Liability. While redistributing
-      the Work or Derivative Works thereof, You may choose to offer,
-      and charge a fee for, acceptance of support, warranty, indemnity,
-      or other liability obligations and/or rights consistent with this
-      License. However, in accepting such obligations, You may act only
-      on Your own behalf and on Your sole responsibility, not on behalf
-      of any other Contributor, and only if You agree to indemnify,
-      defend, and hold each Contributor harmless for any liability
-      incurred by, or claims asserted against, such Contributor by reason
-      of your accepting any such warranty or additional liability.
-
-   END OF TERMS AND CONDITIONS
-
-   APPENDIX: How to apply the Apache License to your work.
-
-      To apply the Apache License to your work, attach the following
-      boilerplate notice, with the fields enclosed by brackets "{}"
-      replaced with your own identifying information. (Don't include
-      the brackets!)  The text should be enclosed in the appropriate
-      comment syntax for the file format. We also recommend that a
-      file or class name and description of purpose be included on the
-      same "printed page" as the copyright notice for easier
-      identification within third-party archives.
-
-   Copyright {yyyy} {name of copyright owner}
-
-   Licensed under the Apache License, Version 2.0 (the "License");
-   you may not use this file except in compliance with the License.
-   You may obtain a copy of the License at
-
-       http://www.apache.org/licenses/LICENSE-2.0
-
-   Unless required by applicable law or agreed to in writing, software
-   distributed under the License is distributed on an "AS IS" BASIS,
-   WITHOUT WARRANTIES OR CONDITIONS OF ANY KIND, either express or implied.
-   See the License for the specific language governing permissions and
-   limitations under the License.
->>>>>>> 96985611
+TODO: Add MS-PL License Here